// TS3AudioBot - An advanced Musicbot for Teamspeak 3
// Copyright (C) 2016  TS3AudioBot contributors
// 
// This program is free software: you can redistribute it and/or modify
// it under the terms of the GNU Affero General Public License as
// published by the Free Software Foundation, either version 3 of the
// License, or (at your option) any later version.
// 
// This program is distributed in the hope that it will be useful,
// but WITHOUT ANY WARRANTY; without even the implied warranty of
// MERCHANTABILITY or FITNESS FOR A PARTICULAR PURPOSE.  See the
// GNU Affero General Public License for more details.
// 
// You should have received a copy of the GNU Affero General Public License
// along with this program.  If not, see <http://www.gnu.org/licenses/>.

namespace TS3AudioBot
{
	using System;
	using Helper;
	using ResourceFactories;

	public sealed class AudioFramework : MarshalByRefObject, IDisposable
	{
		public int MaxUserVolume => audioFrameworkData.maxUserVolume;
		public const int MaxVolume = 100;

		private AudioFrameworkData audioFrameworkData;

		private IPlayerConnection playerConnection;

<<<<<<< HEAD
		internal event EventHandler<SongEndEventArgs> OnResourceStopped;
=======

		public event EventHandler<PlayData> OnResourceStarting;
		public event EventHandler<PlayData> OnResourceStarted;
		public event EventHandler<bool> OnResourceStopped;
>>>>>>> 345c2a83

		// Playerproperties

		/// <summary>Loop state for the current song.</summary>
		public bool Repeat { get { return playerConnection.Repeated; } set { playerConnection.Repeated = value; } }
		/// <summary>Gets or sets the volume for the current song.
		/// Value between 0 and MaxVolume. 40 Is usually pretty loud already :).</summary>
		public int Volume
		{
			get { return playerConnection.Volume; }
			set
			{
				if (value < 0 || value > MaxVolume)
					throw new ArgumentOutOfRangeException(nameof(value));
				playerConnection.Volume = value;
			}
		}
		/// <summary>Starts or resumes the current song.</summary>
		public bool Pause { get { return playerConnection.Pause; } set { playerConnection.Pause = value; } }
		/// <summary>Length of the current song.</summary>
		public TimeSpan Length { get { return playerConnection.Length; } }
		/// <summary>Gets or sets the play position of the current song.</summary>
		public TimeSpan Position { get { return playerConnection.Position; } set { playerConnection.Position = value; } }

		// Playermethods

<<<<<<< HEAD
		/// <summary>Jumps to the position in the audiostream if available.</summary>
		/// <param name="pos">Position in seconds from the start.</param>
		/// <returns>True if the seek request was valid, false otherwise.</returns>
		public bool Seek(TimeSpan pos)
		{
			if (pos < TimeSpan.Zero || pos > playerConnection.Length)
				return false;
			playerConnection.Position = pos;
			return true;
		}

=======
		/// <summary>Plays the next song in the playlist or queue.</summary>
		public void Next()
		{
			var next = PlaylistManager.Next();
			if (next != null)
			{
				CurrentPlayData = next;
				StartResource(CurrentPlayData);
			}
			else
			{
				Stop(false);
			}
		}

		/// <summary>Plays the previous song in the playlist.</summary>
		public void Previous()
		{
			// TODO via history ?
		}

		/// <summary>Clears the current playlist</summary>
		public void Clear() => PlaylistManager.Clear();

		private void OnSongEnd() => Next();

>>>>>>> 345c2a83
		// Audioframework

		/// <summary>Creates a new AudioFramework</summary>
		/// <param name="afd">Required initialization data from a ConfigFile interpreter.</param>
		public AudioFramework(AudioFrameworkData afd, IPlayerConnection audioBackEnd)
		{
			if (audioBackEnd == null)
				throw new ArgumentNullException(nameof(audioBackEnd));

			audioBackEnd.OnSongEnd += (s, e) => OnResourceEnd(true);

			audioFrameworkData = afd;
			playerConnection = audioBackEnd;
			playerConnection.Initialize();
		}

		private void OnResourceEnd(bool val) => OnResourceStopped?.Invoke(this, new SongEndEventArgs(val));

		/// <summary>
		/// <para>Do NOT call this method directly! Use the <see cref="PlayManager"/> instead.</para>
		/// <para>Stops the old resource and starts the new one.</para>
		/// <para>The volume gets resetted and the OnStartEvent gets triggered.</para>
		/// </summary>
		/// <param name="playData">The info struct containing the PlayResource to start.</param>
		internal R StartResource(PlayResource playResource, MetaData config)
		{
			if (playResource == null)
			{
				Log.Write(Log.Level.Debug, "AF audioResource is null");
				return "No new resource";
			}

			Stop(true);

			if (string.IsNullOrWhiteSpace(playResource.PlayUri))
				return "Internal resource error: link is empty";

			Log.Write(Log.Level.Debug, "AF ar start: {0}", playResource);
			playerConnection.AudioStart(playResource.PlayUri);

			Volume = config.Volume ?? audioFrameworkData.defaultVolume;
			Log.Write(Log.Level.Debug, "AF set volume: {0}", Volume);

<<<<<<< HEAD
			return R.OkR;
=======
			OnResourceStarting?.Invoke(this, playData);
			CurrentPlayData = playData;
			TickPool.RegisterTickOnce(() => OnResourceStarted?.Invoke(this, playData));

			if (!playerConnection.SupportsEndCallback)
			{
				endTime = Util.GetNow();
				waitEndTick.Active = true;
			}
			return AudioResultCode.Success;
>>>>>>> 345c2a83
		}

		public void Stop() => Stop(false);

		/// <summary>Stops the currently played song.</summary>
		private void Stop(bool restart)
		{
			Log.Write(Log.Level.Debug, "AF stop old");

			playerConnection.AudioStop();
			if (!restart)
				OnResourceEnd(false);
		}

		public void Dispose()
		{
			Log.Write(Log.Level.Info, "Closing Mediaplayer...");

			Stop(false);

			if (playerConnection != null)
			{
				playerConnection.Dispose();
				playerConnection = null;
			}
		}
	}

	public class SongEndEventArgs : EventArgs
	{
		public bool SongEndedByCallback { get; }
		public SongEndEventArgs(bool songEndedByCallback) { SongEndedByCallback = songEndedByCallback; }
	}

	public struct AudioFrameworkData
	{
		//[InfoAttribute("the absolute or relative path to the local music folder")]
		//public string localAudioPath;
		[Info("the default volume a song should start with")]
		public int defaultVolume;
		[Info("the maximum volume a normal user can request")]
		public int maxUserVolume;
	}

	public enum AudioType
	{
		MediaLink,
		Youtube,
		Soundcloud,
		Twitch,
	}
}<|MERGE_RESOLUTION|>--- conflicted
+++ resolved
@@ -29,14 +29,7 @@
 
 		private IPlayerConnection playerConnection;
 
-<<<<<<< HEAD
 		internal event EventHandler<SongEndEventArgs> OnResourceStopped;
-=======
-
-		public event EventHandler<PlayData> OnResourceStarting;
-		public event EventHandler<PlayData> OnResourceStarted;
-		public event EventHandler<bool> OnResourceStopped;
->>>>>>> 345c2a83
 
 		// Playerproperties
 
@@ -63,7 +56,6 @@
 
 		// Playermethods
 
-<<<<<<< HEAD
 		/// <summary>Jumps to the position in the audiostream if available.</summary>
 		/// <param name="pos">Position in seconds from the start.</param>
 		/// <returns>True if the seek request was valid, false otherwise.</returns>
@@ -75,34 +67,6 @@
 			return true;
 		}
 
-=======
-		/// <summary>Plays the next song in the playlist or queue.</summary>
-		public void Next()
-		{
-			var next = PlaylistManager.Next();
-			if (next != null)
-			{
-				CurrentPlayData = next;
-				StartResource(CurrentPlayData);
-			}
-			else
-			{
-				Stop(false);
-			}
-		}
-
-		/// <summary>Plays the previous song in the playlist.</summary>
-		public void Previous()
-		{
-			// TODO via history ?
-		}
-
-		/// <summary>Clears the current playlist</summary>
-		public void Clear() => PlaylistManager.Clear();
-
-		private void OnSongEnd() => Next();
-
->>>>>>> 345c2a83
 		// Audioframework
 
 		/// <summary>Creates a new AudioFramework</summary>
@@ -146,20 +110,7 @@
 			Volume = config.Volume ?? audioFrameworkData.defaultVolume;
 			Log.Write(Log.Level.Debug, "AF set volume: {0}", Volume);
 
-<<<<<<< HEAD
 			return R.OkR;
-=======
-			OnResourceStarting?.Invoke(this, playData);
-			CurrentPlayData = playData;
-			TickPool.RegisterTickOnce(() => OnResourceStarted?.Invoke(this, playData));
-
-			if (!playerConnection.SupportsEndCallback)
-			{
-				endTime = Util.GetNow();
-				waitEndTick.Active = true;
-			}
-			return AudioResultCode.Success;
->>>>>>> 345c2a83
 		}
 
 		public void Stop() => Stop(false);
